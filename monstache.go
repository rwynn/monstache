--- conflicted
+++ resolved
@@ -86,11 +86,10 @@
 var systemsRegex = regexp.MustCompile("system\\..+$")
 var exitStatus = 0
 
-<<<<<<< HEAD
+
 const version = "6.7.10.2"
-=======
-const version = "6.7.12"
->>>>>>> 39b8a250
+
+
 const mongoURLDefault string = "mongodb://localhost:27017"
 const resumeNameDefault string = "default"
 const elasticMaxConnsDefault int = 4
