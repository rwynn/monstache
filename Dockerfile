####################################################################################################
# Step 1: Build the app
####################################################################################################

FROM rwynn/monstache-builder-cache:1.0.2 AS build-app

WORKDIR /go/src/cache-app

COPY . .

<<<<<<< HEAD
RUN go get -d -v ./...

RUN make release
# RUN go build -ldflags="-s -w" -v -o build/linux-amd64/monstache
=======
RUN go build -ldflags="-s -w" -v -o build/linux-amd64/monstache
>>>>>>> 52bf7d2d

####################################################################################################
# Step 2: Copy output build file to an alpine image
####################################################################################################

FROM quadric/alpine-certs:3.7

ENTRYPOINT ["/bin/monstache"]

COPY --from=build-app /go/src/cache-app/build/linux-amd64/monstache /bin/monstache<|MERGE_RESOLUTION|>--- conflicted
+++ resolved
@@ -8,14 +8,10 @@
 
 COPY . .
 
-<<<<<<< HEAD
 RUN go get -d -v ./...
 
 RUN make release
 # RUN go build -ldflags="-s -w" -v -o build/linux-amd64/monstache
-=======
-RUN go build -ldflags="-s -w" -v -o build/linux-amd64/monstache
->>>>>>> 52bf7d2d
 
 ####################################################################################################
 # Step 2: Copy output build file to an alpine image
